<<<<<<< HEAD
{
   "cluster": {
      "orchestrator": {
         "wait_for_clients": true,
         "service": "fl-server.test.svc.cluster.local",
         "nic": "eth0"
      },
      "client": {
         "prefix": "client",
         "tensorboard_active": false
      },
      "image": "gcr.io/cs4290/fltk:latest"
   },
   "execution_config": {
      "duration": 3600,
      "experiment_prefix": "cloud_experiment",
      "cuda": false,
      "tensorboard": {
         "active": true,
         "record_dir": "logging"
      },
      "net": {
         "save_model": false,
         "save_temp_model": false,
         "save_epoch_interval": 1,
         "save_model_path": "models",
         "epoch_save_start_suffix": "start",
         "epoch_save_end_suffix": "end"
      },
      "reproducibility": {
         "torch_seed": 42,
         "arrival_seed": 123
      }
   }
=======
{
   "cluster": {
      "orchestrator": {
         "wait_for_clients": true,
         "service": "fl-server.test.svc.cluster.local",
         "nic": "eth0"
      },
      "client": {
         "prefix": "client",
         "tensorboard_active": false
      },
      "image": "gcr.io/cs4290/fltk:latest"
   },
   "execution_config": {
      "duration": 3600,
      "experiment_prefix": "cloud_experiment",
      "cuda": false,
      "tensorboard": {
         "active": true,
         "record_dir": "logging"
      },
      "net": {
         "save_model": false,
         "save_temp_model": false,
         "save_epoch_interval": 1,
         "save_model_path": "models",
         "epoch_save_start_suffix": "start",
         "epoch_save_end_suffix": "end"
      },
      "reproducibility": {
         "torch_seed": 42,
         "arrival_seed": 123
      }
   }
>>>>>>> edb22cfb
}<|MERGE_RESOLUTION|>--- conflicted
+++ resolved
@@ -1,72 +1,34 @@
-<<<<<<< HEAD
-{
-   "cluster": {
-      "orchestrator": {
-         "wait_for_clients": true,
-         "service": "fl-server.test.svc.cluster.local",
-         "nic": "eth0"
-      },
-      "client": {
-         "prefix": "client",
-         "tensorboard_active": false
-      },
-      "image": "gcr.io/cs4290/fltk:latest"
-   },
-   "execution_config": {
-      "duration": 3600,
-      "experiment_prefix": "cloud_experiment",
-      "cuda": false,
-      "tensorboard": {
-         "active": true,
-         "record_dir": "logging"
-      },
-      "net": {
-         "save_model": false,
-         "save_temp_model": false,
-         "save_epoch_interval": 1,
-         "save_model_path": "models",
-         "epoch_save_start_suffix": "start",
-         "epoch_save_end_suffix": "end"
-      },
-      "reproducibility": {
-         "torch_seed": 42,
-         "arrival_seed": 123
-      }
-   }
-=======
-{
-   "cluster": {
-      "orchestrator": {
-         "wait_for_clients": true,
-         "service": "fl-server.test.svc.cluster.local",
-         "nic": "eth0"
-      },
-      "client": {
-         "prefix": "client",
-         "tensorboard_active": false
-      },
-      "image": "gcr.io/cs4290/fltk:latest"
-   },
-   "execution_config": {
-      "duration": 3600,
-      "experiment_prefix": "cloud_experiment",
-      "cuda": false,
-      "tensorboard": {
-         "active": true,
-         "record_dir": "logging"
-      },
-      "net": {
-         "save_model": false,
-         "save_temp_model": false,
-         "save_epoch_interval": 1,
-         "save_model_path": "models",
-         "epoch_save_start_suffix": "start",
-         "epoch_save_end_suffix": "end"
-      },
-      "reproducibility": {
-         "torch_seed": 42,
-         "arrival_seed": 123
-      }
-   }
->>>>>>> edb22cfb
-}+{
+   "cluster": {
+      "orchestrator": {
+         "wait_for_clients": true,
+         "service": "fl-server.test.svc.cluster.local",
+         "nic": "eth0"
+      },
+      "client": {
+         "prefix": "client",
+         "tensorboard_active": false
+      },
+      "image": "gcr.io/cs4290/fltk:latest"
+   },
+   "execution_config": {
+      "duration": 3600,
+      "experiment_prefix": "cloud_experiment",
+      "cuda": false,
+      "tensorboard": {
+         "active": true,
+         "record_dir": "logging"
+      },
+      "net": {
+         "save_model": false,
+         "save_temp_model": false,
+         "save_epoch_interval": 1,
+         "save_model_path": "models",
+         "epoch_save_start_suffix": "start",
+         "epoch_save_end_suffix": "end"
+      },
+      "reproducibility": {
+         "torch_seed": 42,
+         "arrival_seed": 123
+      }
+   }