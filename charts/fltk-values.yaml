<<<<<<< HEAD
fltk:
    configDir: config
    workDir: /opt/federation-lab
provider:
    domain: gcr.io
    projectName: cs4290
    imageName: fltk:latest
=======
fltk:
    configDir: config
    workDir: /opt/federation-lab
provider:
    domain: gcr.io
    projectName: cs4290
    imageName: fltk:latest
>>>>>>> edb22cfb
<|MERGE_RESOLUTION|>--- conflicted
+++ resolved
@@ -1,17 +1,7 @@
-<<<<<<< HEAD
-fltk:
-    configDir: config
-    workDir: /opt/federation-lab
-provider:
-    domain: gcr.io
-    projectName: cs4290
-    imageName: fltk:latest
-=======
-fltk:
-    configDir: config
-    workDir: /opt/federation-lab
-provider:
-    domain: gcr.io
-    projectName: cs4290
-    imageName: fltk:latest
->>>>>>> edb22cfb
+fltk:
+    configDir: config
+    workDir: /opt/federation-lab
+provider:
+    domain: gcr.io
+    projectName: cs4290
+    imageName: fltk:latest